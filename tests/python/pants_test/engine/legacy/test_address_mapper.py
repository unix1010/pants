# coding=utf-8
# Copyright 2016 Pants project contributors (see CONTRIBUTORS.md).
# Licensed under the Apache License, Version 2.0 (see LICENSE).

from __future__ import (absolute_import, division, generators, nested_scopes, print_function,
                        unicode_literals, with_statement)

import os
import unittest

import mock

from pants.base.specs import SiblingAddresses, SingleAddress
from pants.bin.engine_initializer import EngineInitializer
from pants.build_graph.address import Address
from pants.build_graph.address_mapper import AddressMapper
from pants.engine.legacy.address_mapper import LegacyAddressMapper
<<<<<<< HEAD
from pants.engine.legacy.graph import LegacyBuildGraph


class LegacyAddressMapperTest(unittest.TestCase):

  def test_addresses_in_spec_path_wraps_error_in_buildfile_scan_error(self):
    graph_mock = mock.Mock()
    graph_mock.inject_specs_closure = mock.Mock(side_effect=LegacyBuildGraph.InvalidCommandLineSpecError('some msg'))

    mapper = LegacyAddressMapper(graph_mock, '')
    with self.assertRaises(AddressMapper.BuildFileScanError) as cm:
      mapper.addresses_in_spec_path('some/path')
    self.assertEqual('some msg', str(cm.exception))

  def test_scan_specs_returns_ordered_set(self):
    address = Address('a', 'b')

    graph_mock = mock.Mock()
    graph_mock.inject_specs_closure = mock.Mock(return_value=[address, address])

    mapper = LegacyAddressMapper(graph_mock, '')
    self.assertEqual(OrderedSet([address]), mapper.scan_specs([SiblingAddresses('any')]))

  def test_scan_addresses_with_root_specified(self):
    address = Address('a', 'b')

    graph_mock = mock.Mock()
    graph_mock.inject_specs_closure = mock.Mock(return_value=[address])

    mapper = LegacyAddressMapper(graph_mock, '/some/build/root')
    absolute_root_path = '/some/build/root/a'
    mapper.scan_addresses(absolute_root_path)

    graph_mock.inject_specs_closure.assert_called_with([DescendantAddresses('a')])

  def test_resolve_with_a_target(self):
    target = 'Pretend this string is a target!'
    address = Address('a', 'a')

    graph_mock = mock.Mock()
    graph_mock.get_target = mock.Mock(return_value=target)

    mapper = LegacyAddressMapper(graph_mock, '')
    self.assertEqual((address, target), mapper.resolve(address))

  def test_resolve_without_a_matching_target(self):
    graph_mock = mock.Mock()
    graph_mock.get_target = mock.Mock(return_value=None)
    graph_mock.inject_specs_closure = mock.Mock(return_value=[Address('a','different')])

    mapper = LegacyAddressMapper(graph_mock, '')
    with self.assertRaises(AddressMapper.BuildFileScanError):
      mapper.resolve(Address('a', 'address'))
=======
from pants.util.contextutil import temporary_dir
from pants.util.dirutil import safe_file_dump, safe_mkdir


class LegacyAddressMapperTest(unittest.TestCase):
  def create_build_files(self, build_root):
    # Create BUILD files
    # build_root:
    #   BUILD
    #   BUILD.other
    #   dir_a:
    #     BUILD
    #     BUILD.other
    #     subdir:
    #       BUILD
    #   dir_b:
    #     BUILD
    dir_a = os.path.join(build_root, 'dir_a')
    dir_b = os.path.join(build_root, 'dir_b')
    dir_a_subdir = os.path.join(dir_a, 'subdir')
    safe_mkdir(dir_a)
    safe_mkdir(dir_b)
    safe_mkdir(dir_a_subdir)

    safe_file_dump(os.path.join(build_root, 'BUILD'), 'target(name="a")\ntarget(name="b")')
    safe_file_dump(os.path.join(build_root, 'BUILD.other'), 'target(name="c")')

    safe_file_dump(os.path.join(dir_a, 'BUILD'), 'target(name="a")\ntarget(name="b")')
    safe_file_dump(os.path.join(dir_a, 'BUILD.other'), 'target(name="c")')

    safe_file_dump(os.path.join(dir_b, 'BUILD'), 'target(name="a")')

    safe_file_dump(os.path.join(dir_a_subdir, 'BUILD'), 'target(name="a")')

  def create_address_mapper(self, build_root):
    scheduler, engine, _, _ = EngineInitializer.setup_legacy_graph([], build_root=build_root)
    return LegacyAddressMapper(scheduler, engine, build_root)

  def test_is_valid_single_address(self):
    with temporary_dir() as build_root:
      self.create_build_files(build_root)
      mapper = self.create_address_mapper(build_root)

      self.assertFalse(mapper.is_valid_single_address(SingleAddress('dir_a', 'foo')))
      self.assertTrue(mapper.is_valid_single_address(SingleAddress('dir_a', 'a')))
      with self.assertRaises(TypeError):
        mapper.is_valid_single_address('foo')

  def test_scan_build_files(self):
    with temporary_dir() as build_root:
      self.create_build_files(build_root)
      mapper = self.create_address_mapper(build_root)

      build_files = mapper.scan_build_files('')
      self.assertEqual(build_files,
                       {'BUILD', 'BUILD.other',
                        'dir_a/BUILD', 'dir_a/BUILD.other',
                        'dir_b/BUILD', 'dir_a/subdir/BUILD'})

      build_files = mapper.scan_build_files('dir_a/subdir')
      self.assertEqual(build_files, {'dir_a/subdir/BUILD'})

  def test_scan_build_files_edge_cases(self):
    with temporary_dir() as build_root:
      self.create_build_files(build_root)
      mapper = self.create_address_mapper(build_root)

      # A non-existent dir.
      build_files = mapper.scan_build_files('foo')
      self.assertEqual(build_files, set())

      # A dir with no BUILD files.
      safe_mkdir(os.path.join(build_root, 'empty'))
      build_files = mapper.scan_build_files('empty')
      self.assertEqual(build_files, set())
>>>>>>> 80634597

  def test_is_declaring_file(self):
    scheduler = mock.Mock()
    mapper = LegacyAddressMapper(scheduler, None, '')
    self.assertTrue(mapper.is_declaring_file(Address('path', 'name'), 'path/BUILD'))
    self.assertTrue(mapper.is_declaring_file(Address('path', 'name'), 'path/BUILD.suffix'))
    self.assertFalse(mapper.is_declaring_file(Address('path', 'name'), 'path/not_a_build_file'))
    self.assertFalse(mapper.is_declaring_file(Address('path', 'name'), 'differing-path/BUILD'))

  def test_addresses_in_spec_path(self):
    with temporary_dir() as build_root:
      self.create_build_files(build_root)
      mapper = self.create_address_mapper(build_root)
      addresses = mapper.addresses_in_spec_path('dir_a')
      self.assertEqual(addresses,
                       {Address('dir_a', 'a'), Address('dir_a', 'b'), Address('dir_a', 'c')})

  def test_addresses_in_spec_path_no_dir(self):
    with temporary_dir() as build_root:
      self.create_build_files(build_root)
      mapper = self.create_address_mapper(build_root)
      with self.assertRaises(AddressMapper.BuildFileScanError) as cm:
        mapper.addresses_in_spec_path('foo')
      self.assertIn('Directory "foo" does not exist.', str(cm.exception))

  def test_addresses_in_spec_path_no_build_files(self):
    with temporary_dir() as build_root:
      self.create_build_files(build_root)
      safe_mkdir(os.path.join(build_root, 'foo'))
      mapper = self.create_address_mapper(build_root)
      with self.assertRaises(AddressMapper.BuildFileScanError) as cm:
        mapper.addresses_in_spec_path('foo')
      self.assertIn('does not contain build files.', str(cm.exception))

  def test_scan_specs(self):
    with temporary_dir() as build_root:
      self.create_build_files(build_root)
      mapper = self.create_address_mapper(build_root)
      addresses = mapper.scan_specs([SingleAddress('dir_a', 'a'), SiblingAddresses('')])
      self.assertEqual(addresses,
                       {Address('', 'a'), Address('', 'b'), Address('', 'c'), Address('dir_a', 'a')})

  def test_scan_specs_bad_spec(self):
    with temporary_dir() as build_root:
      self.create_build_files(build_root)
      mapper = self.create_address_mapper(build_root)
      with self.assertRaises(AddressMapper.BuildFileScanError) as cm:
        mapper.scan_specs([SingleAddress('dir_a', 'd')])
      self.assertIn('not found in namespace dir_a for name "d".', str(cm.exception))

  def test_scan_addresses(self):
    with temporary_dir() as build_root:
      self.create_build_files(build_root)
      mapper = self.create_address_mapper(build_root)
      addresses = mapper.scan_addresses()
      self.assertEqual(addresses,
                       {Address('', 'a'), Address('', 'b'), Address('', 'c'),
                        Address('dir_a', 'a'), Address('dir_a', 'b'), Address('dir_a', 'c'),
                        Address('dir_b', 'a'), Address('dir_a/subdir', 'a')})

  def test_scan_addresses_with_root_specified(self):
    with temporary_dir() as build_root:
      self.create_build_files(build_root)
      mapper = self.create_address_mapper(build_root)
      addresses = mapper.scan_addresses(os.path.join(build_root, 'dir_a'))
      self.assertEqual(addresses,
                       {Address('dir_a', 'a'), Address('dir_a', 'b'), Address('dir_a', 'c'),
                        Address('dir_a/subdir', 'a')})

  def test_scan_addresses_bad_dir(self):
    # scan_addresses() should not raise an error.
    with temporary_dir() as build_root:
      self.create_build_files(build_root)
      mapper = self.create_address_mapper(build_root)
      addresses = mapper.scan_addresses(os.path.join(build_root, 'foo'))
      self.assertEqual(addresses, set())<|MERGE_RESOLUTION|>--- conflicted
+++ resolved
@@ -15,61 +15,6 @@
 from pants.build_graph.address import Address
 from pants.build_graph.address_mapper import AddressMapper
 from pants.engine.legacy.address_mapper import LegacyAddressMapper
-<<<<<<< HEAD
-from pants.engine.legacy.graph import LegacyBuildGraph
-
-
-class LegacyAddressMapperTest(unittest.TestCase):
-
-  def test_addresses_in_spec_path_wraps_error_in_buildfile_scan_error(self):
-    graph_mock = mock.Mock()
-    graph_mock.inject_specs_closure = mock.Mock(side_effect=LegacyBuildGraph.InvalidCommandLineSpecError('some msg'))
-
-    mapper = LegacyAddressMapper(graph_mock, '')
-    with self.assertRaises(AddressMapper.BuildFileScanError) as cm:
-      mapper.addresses_in_spec_path('some/path')
-    self.assertEqual('some msg', str(cm.exception))
-
-  def test_scan_specs_returns_ordered_set(self):
-    address = Address('a', 'b')
-
-    graph_mock = mock.Mock()
-    graph_mock.inject_specs_closure = mock.Mock(return_value=[address, address])
-
-    mapper = LegacyAddressMapper(graph_mock, '')
-    self.assertEqual(OrderedSet([address]), mapper.scan_specs([SiblingAddresses('any')]))
-
-  def test_scan_addresses_with_root_specified(self):
-    address = Address('a', 'b')
-
-    graph_mock = mock.Mock()
-    graph_mock.inject_specs_closure = mock.Mock(return_value=[address])
-
-    mapper = LegacyAddressMapper(graph_mock, '/some/build/root')
-    absolute_root_path = '/some/build/root/a'
-    mapper.scan_addresses(absolute_root_path)
-
-    graph_mock.inject_specs_closure.assert_called_with([DescendantAddresses('a')])
-
-  def test_resolve_with_a_target(self):
-    target = 'Pretend this string is a target!'
-    address = Address('a', 'a')
-
-    graph_mock = mock.Mock()
-    graph_mock.get_target = mock.Mock(return_value=target)
-
-    mapper = LegacyAddressMapper(graph_mock, '')
-    self.assertEqual((address, target), mapper.resolve(address))
-
-  def test_resolve_without_a_matching_target(self):
-    graph_mock = mock.Mock()
-    graph_mock.get_target = mock.Mock(return_value=None)
-    graph_mock.inject_specs_closure = mock.Mock(return_value=[Address('a','different')])
-
-    mapper = LegacyAddressMapper(graph_mock, '')
-    with self.assertRaises(AddressMapper.BuildFileScanError):
-      mapper.resolve(Address('a', 'address'))
-=======
 from pants.util.contextutil import temporary_dir
 from pants.util.dirutil import safe_file_dump, safe_mkdir
 
@@ -145,7 +90,6 @@
       safe_mkdir(os.path.join(build_root, 'empty'))
       build_files = mapper.scan_build_files('empty')
       self.assertEqual(build_files, set())
->>>>>>> 80634597
 
   def test_is_declaring_file(self):
     scheduler = mock.Mock()
