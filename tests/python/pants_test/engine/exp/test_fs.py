--- conflicted
+++ resolved
@@ -53,19 +53,11 @@
       scheduler, storage = self.mk_scheduler(project_tree=project_tree)
       request = self.execute_request(scheduler, storage, Stat, self.specs(ftype, '', *filespecs))
 
-<<<<<<< HEAD
-    # Validate that FilesystemNodes for exactly the given subjects are reachable under this
-    # request.
-    fs_nodes = [n for n, _ in scheduler.product_graph.walk(roots=request.roots)
-                if type(n) is FilesystemNode]
-    self.assertEquals(set((n.subject, n.product) for n in fs_nodes), set(subject_product_pairs))
-=======
       # Validate that FilesystemNodes for exactly the given subjects are reachable under this
       # request.
-      fs_nodes = [n for ((n, _), _) in scheduler.product_graph.walk(roots=request.roots)
+      fs_nodes = [n for n, _ in scheduler.product_graph.walk(roots=request.roots)
                   if type(n) is FilesystemNode]
       self.assertEquals(set((n.subject, n.product) for n in fs_nodes), set(subject_product_pairs))
->>>>>>> 9c03e0e2
 
   def test_walk_literal(self):
     self.assert_walk(Files, ['4.txt'], ['4.txt'])
