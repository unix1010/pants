--- conflicted
+++ resolved
@@ -124,39 +124,6 @@
              'org.pantsbuild.testproject.annotation.main.Main$TestInnerClass'},
             set(annotated_classes))
 
-<<<<<<< HEAD
-=======
-  def _whitelist_test(self, target, whitelist_target, fatal_flag, args=None):
-    """Ensure that a project missing dependencies fails if it is not whitelisted."""
-
-    # First check that without the whitelist we do break the build.
-    extra_args = (args if args else []) + [fatal_flag]
-    with self.do_test_compile(target, extra_args=extra_args, expect_failure=True):
-      # run failed as expected
-      pass
-
-    # Now let's use the target whitelist, this should succeed.
-    extra_args = (args if args else []) + [
-        fatal_flag,
-        '--compile-jvm-dep-check-missing-deps-whitelist=["{}"]'.format(whitelist_target)
-      ]
-    with self.do_test_compile(target, extra_args=extra_args):
-      # run succeeded as expected
-      pass
-
-  def test_java_compile_missing_direct_dep_analysis_whitelist_zinc(self):
-    self._whitelist_test(
-      'testprojects/src/java/org/pantsbuild/testproject/missingdirectdepswhitelist',
-      'testprojects/src/java/org/pantsbuild/testproject/missingdirectdepswhitelist',
-      '--compile-jvm-dep-check-missing-direct-deps=fatal'
-    )
-
-  def test_java_compile_missing_jar_dep_analysis_whitelist_zinc(self):
-    self._whitelist_test(
-      'testprojects/src/java/org/pantsbuild/testproject/missingjardepswhitelist',
-      'testprojects/src/java/org/pantsbuild/testproject/missingjardepswhitelist',
-      '--compile-jvm-dep-check-missing-direct-deps=fatal',
-    )
 
   def test_java_compile_with_changes_in_resources_dependencies(self):
     with self.source_clone('testprojects/src/java/org/pantsbuild/testproject/resdependency') as resdependency:
@@ -176,7 +143,6 @@
           self.assertTrue("Compiling" not in second_run.stdout_data,
                           "In case of resources change nothing should be recompiled")
 
->>>>>>> 42c741af
   def test_java_compile_with_different_resolved_jars_produce_different_artifacts(self):
     # Since unforced dependencies resolve to the highest version including transitive jars,
     # We want to ensure that running java compile with binary incompatible libraries will
