/**
 * Copyright (C) 2012 Typesafe, Inc. <http://www.typesafe.com>
 */

package org.pantsbuild.zinc

import java.io.File
import java.util.{ List => JList, Map => JMap }

import sbt.Logger
import sbt.Path._
import sbt.compiler.IC
import sbt.inc.{ Analysis, Locate, ZincPrivateAnalysis }
import scala.collection.JavaConverters._
import xsbti.ClassRef
import xsbti.compile.CompileOrder

/**
 * All inputs for a compile run.
 */
case class Inputs(
  classpath: Seq[File],
  sources: Seq[File],
  classesDirectory: File,
  scalacOptions: Seq[String],
  javacOptions: Seq[String],
  cacheFile: File,
<<<<<<< HEAD
  analysisMap: Map[File, Analysis],
  forceClean: Boolean,
  definesClass: File => String => Option[ClassRef],
=======
  analysisMap: AnalysisMap,
>>>>>>> 793c4f69
  javaOnly: Boolean,
  compileOrder: CompileOrder,
  incOptions: IncOptions)

object Inputs {
  /**
   * Create inputs based on command-line settings.
   */
  def apply(log: Logger, settings: Settings): Inputs = {
    import settings._
    inputs(
      log,
      classpath,
      sources,
      classesDirectory,
      scalacOptions,
      javacOptions,
      analysis.cache,
      analysis.cacheMap,
      javaOnly,
      compileOrder,
      incOptions)
  }

  /**
   * Create normalised and defaulted Inputs.
   */
  def inputs(
    log: Logger,
    classpath: Seq[File],
    sources: Seq[File],
    classesDirectory: File,
    scalacOptions: Seq[String],
    javacOptions: Seq[String],
    analysisCache: Option[File],
    analysisCacheMap: Map[File, File],
    javaOnly: Boolean,
    compileOrder: CompileOrder,
    incOptions: IncOptions): Inputs =
  {
    val normalise: File => File = { _.getAbsoluteFile }
    val cp = classpath map normalise
    val srcs = sources map normalise
    val classes = normalise(classesDirectory)
    val cacheFile = normalise(analysisCache.getOrElse(defaultCacheLocation(classesDirectory)))
    val analysisMap =
      AnalysisMap.create(
        analysisCacheMap.collect {
          case (k, v) if normalise(k) != classes =>
            (normalise(k), normalise(v))
        },
        log
      )
    val incOpts = updateIncOptions(incOptions, classesDirectory, normalise)
    new Inputs(
<<<<<<< HEAD
      cp, srcs, classes, scalacOptions, javacOptions, cacheFile, analysisMap, forceClean, Locate.definesClass,
=======
      cp, srcs, classes, scalacOptions, javacOptions, cacheFile, analysisMap,
>>>>>>> 793c4f69
      javaOnly, compileOrder, incOpts
    )
  }

  /**
   * Java API for creating Inputs.
   */
  def create(
    log: Logger,
    classpath: JList[File],
    sources: JList[File],
    classesDirectory: File,
    scalacOptions: JList[String],
    javacOptions: JList[String],
    analysisCache: File,
    analysisMap: JMap[File, File],
    compileOrder: String,
    incOptions: IncOptions): Inputs =
  inputs(
    log,
    classpath.asScala,
    sources.asScala,
    classesDirectory,
    scalacOptions.asScala,
    javacOptions.asScala,
    Option(analysisCache),
    analysisMap.asScala.toMap,
    javaOnly = false,
    Settings.compileOrder(compileOrder),
    incOptions
  )

  /**
   * By default the cache location is relative to the classes directory (for example, target/classes/../cache/classes).
   */
  def defaultCacheLocation(classesDir: File) = {
    classesDir.getParentFile / "cache" / classesDir.getName
  }

  /**
   * Normalise files and default the backup directory.
   */
  def updateIncOptions(incOptions: IncOptions, classesDir: File, normalise: File => File): IncOptions = {
    incOptions.copy(
      apiDumpDirectory = incOptions.apiDumpDirectory map normalise,
      backup = getBackupDirectory(incOptions, classesDir, normalise)
    )
  }

  /**
   * Get normalised, default if not specified, backup directory. If transactional.
   */
  def getBackupDirectory(incOptions: IncOptions, classesDir: File, normalise: File => File): Option[File] = {
    if (incOptions.transactional)
      Some(normalise(incOptions.backup.getOrElse(defaultBackupLocation(classesDir))))
    else
      None
  }

  /**
   * By default the backup location is relative to the classes directory (for example, target/classes/../backup/classes).
   */
  def defaultBackupLocation(classesDir: File) = {
    classesDir.getParentFile / "backup" / classesDir.getName
  }

  /**
   * Verify inputs and update if necessary.
   * Currently checks that the cache file is writable.
   */
  def verify(inputs: Inputs): Inputs = {
    inputs.copy(cacheFile = verifyCacheFile(inputs.cacheFile, inputs.classesDirectory))
  }

  /**
   * Check that the cache file is writable.
   * If not writable then the fallback is within the zinc cache directory.
   *
   */
  def verifyCacheFile(cacheFile: File, classesDir: File): File = {
    if (Util.checkWritable(cacheFile)) cacheFile
    else Setup.zincCacheDir / "analysis-cache" / Util.pathHash(classesDir)
  }

  /**
   * Debug output for inputs.
   */
  def debug(inputs: Inputs, log: xsbti.Logger): Unit = {
    show(inputs, s => log.debug(sbt.Logger.f0(s)))
  }

  /**
   * Debug output for inputs.
   */
  def show(inputs: Inputs, output: String => Unit): Unit = {
    import inputs._

    val incOpts = Seq(
      "transitive step"        -> incOptions.transitiveStep,
      "recompile all fraction" -> incOptions.recompileAllFraction,
      "debug relations"        -> incOptions.relationsDebug,
      "debug api"              -> incOptions.apiDebug,
      "api dump"               -> incOptions.apiDumpDirectory,
      "api diff context size"  -> incOptions.apiDiffContextSize,
      "transactional"          -> incOptions.transactional,
      "backup directory"       -> incOptions.backup,
      "recompile on macro def" -> incOptions.recompileOnMacroDef,
      "name hashing"           -> incOptions.nameHashing
    )

    val values = Seq(
      "classpath"                    -> classpath,
      "sources"                      -> sources,
      "output directory"             -> classesDirectory,
      "scalac options"               -> scalacOptions,
      "javac options"                -> javacOptions,
      "cache file"                   -> cacheFile,
      "analysis map"                 -> analysisMap,
      "java only"                    -> javaOnly,
      "compile order"                -> compileOrder,
      "incremental compiler options" -> incOpts)

    Util.show(("Inputs", values), output)
  }
}<|MERGE_RESOLUTION|>--- conflicted
+++ resolved
@@ -10,7 +10,7 @@
 import sbt.Logger
 import sbt.Path._
 import sbt.compiler.IC
-import sbt.inc.{ Analysis, Locate, ZincPrivateAnalysis }
+import sbt.inc.{ Analysis, ZincPrivateAnalysis }
 import scala.collection.JavaConverters._
 import xsbti.ClassRef
 import xsbti.compile.CompileOrder
@@ -25,13 +25,7 @@
   scalacOptions: Seq[String],
   javacOptions: Seq[String],
   cacheFile: File,
-<<<<<<< HEAD
-  analysisMap: Map[File, Analysis],
-  forceClean: Boolean,
-  definesClass: File => String => Option[ClassRef],
-=======
   analysisMap: AnalysisMap,
->>>>>>> 793c4f69
   javaOnly: Boolean,
   compileOrder: CompileOrder,
   incOptions: IncOptions)
@@ -82,16 +76,11 @@
         analysisCacheMap.collect {
           case (k, v) if normalise(k) != classes =>
             (normalise(k), normalise(v))
-        },
-        log
+        }
       )
     val incOpts = updateIncOptions(incOptions, classesDirectory, normalise)
     new Inputs(
-<<<<<<< HEAD
-      cp, srcs, classes, scalacOptions, javacOptions, cacheFile, analysisMap, forceClean, Locate.definesClass,
-=======
       cp, srcs, classes, scalacOptions, javacOptions, cacheFile, analysisMap,
->>>>>>> 793c4f69
       javaOnly, compileOrder, incOpts
     )
   }
