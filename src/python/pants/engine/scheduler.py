# coding=utf-8
# Copyright 2015 Pants project contributors (see CONTRIBUTORS.md).
# Licensed under the Apache License, Version 2.0 (see LICENSE).

from __future__ import (absolute_import, division, generators, nested_scopes, print_function,
                        unicode_literals, with_statement)

import logging
import os
import threading
import time
from contextlib import contextmanager

from pants.base.specs import (AscendantAddresses, DescendantAddresses, SiblingAddresses,
                              SingleAddress)
from pants.build_graph.address import Address
from pants.engine.addressable import SubclassesOf
from pants.engine.fs import PathGlobs, create_fs_intrinsics, generate_fs_subjects
from pants.engine.isolated_process import create_snapshot_intrinsics, create_snapshot_singletons
from pants.engine.nodes import Return, Runnable, Throw
from pants.engine.rules import NodeBuilder, RulesetValidator
from pants.engine.selectors import (Select, SelectDependencies, SelectLiteral, SelectProjection,
                                    SelectVariant, constraint_for)
from pants.engine.struct import HasProducts, Variants
from pants.engine.subsystem.native import (ExternContext, Function, TypeConstraint, TypeId,
<<<<<<< HEAD
                                           extern_create_exception, extern_id_to_str,
                                           extern_key_for, extern_project, extern_project_multi,
                                           extern_satisfied_by, extern_store_list,
                                           extern_val_to_str)
=======
                                           extern_id_to_str, extern_key_for, extern_project,
                                           extern_project_multi, extern_satisfied_by,
                                           extern_store_list, extern_val_to_str)
from pants.util.contextutil import temporary_file_path
>>>>>>> 37122dfd
from pants.util.objects import datatype


logger = logging.getLogger(__name__)


class ExecutionRequest(datatype('ExecutionRequest', ['roots'])):
  """Holds the roots for an execution, which might have been requested by a user.

  To create an ExecutionRequest, see `LocalScheduler.build_request` (which performs goal
  translation) or `LocalScheduler.execution_request`.

  :param roots: Roots for this request.
  :type roots: list of tuples of subject and product.
  """


class LocalScheduler(object):
  """A scheduler that expands a product Graph by executing user defined tasks."""

  def __init__(self,
               goals,
               tasks,
               project_tree,
               native,
               graph_lock=None):
    """
    :param goals: A dict from a goal name to a product type. A goal is just an alias for a
           particular (possibly synthetic) product.
    :param tasks: A set of (output, input selection clause, task function) triples which
           is used to compute values in the product graph.
    :param project_tree: An instance of ProjectTree for the current build root.
    :param native: An instance of engine.subsystem.native.Native.
    :param graph_lock: A re-entrant lock to use for guarding access to the internal product Graph
                       instance. Defaults to creating a new threading.RLock().
    """
    self._products_by_goal = goals
    self._project_tree = project_tree
    self._native = native
    self._product_graph_lock = graph_lock or threading.RLock()
    self._run_count = 0

    # Create a handle for the ExternContext (which must be kept alive as long as this object), and
    # the native Scheduler.
    self._context = ExternContext()
    self._context_handle = native.new_handle(self._context)

    # TODO: The only (?) case where we use inheritance rather than exact type unions.
    has_products_constraint = TypeConstraint(self._to_id(SubclassesOf(HasProducts)))

    scheduler = native.lib.scheduler_create(self._context_handle,
                                            extern_key_for,
                                            extern_id_to_str,
                                            extern_val_to_str,
                                            extern_satisfied_by,
                                            extern_store_list,
                                            extern_project,
                                            extern_project_multi,
                                            extern_create_exception,
                                            self._to_key('name'),
                                            self._to_key('products'),
                                            self._to_key('default'),
                                            self._to_constraint(Address),
                                            has_products_constraint,
                                            self._to_constraint(Variants))
    self._scheduler = native.gc(scheduler, native.lib.scheduler_destroy)
    self._execution_request = None

    # Validate and register all provided and intrinsic tasks.
    select_product = lambda product: Select(product)
    # TODO: This bounding of input Subject types allows for closed-world validation, but is not
    # strictly necessary for execution. We might eventually be able to remove it by only executing
    # validation below the execution roots (and thus not considering paths that aren't in use).
    root_selector_fns = {
      Address: select_product,
      AscendantAddresses: select_product,
      DescendantAddresses: select_product,
      PathGlobs: select_product,
      SiblingAddresses: select_product,
      SingleAddress: select_product,
    }
    intrinsics = create_fs_intrinsics(project_tree) + create_snapshot_intrinsics(project_tree)
    singletons = create_snapshot_singletons(project_tree)
    node_builder = NodeBuilder.create(tasks, intrinsics, singletons)
    RulesetValidator(node_builder, goals, root_selector_fns).validate()
    self._register_tasks(node_builder.tasks)
    self._register_intrinsics(node_builder.intrinsics)
    self._register_singletons(node_builder.singletons)

  def _to_value(self, obj):
    return self._context.to_value(obj)

  def _from_value(self, val):
    return self._context.from_value(val)

  def _to_id(self, typ):
    return self._context.to_id(typ)

  def _to_key(self, obj):
    return self._context.to_key(obj)

  def _from_id(self, cdata):
    return self._context.from_id(cdata)

  def _from_key(self, cdata):
    return self._context.from_key(cdata)

  def _to_constraint(self, type_or_constraint):
    return TypeConstraint(self._to_id(constraint_for(type_or_constraint)))

  def _register_singletons(self, singletons):
    """Register the given singletons dict.

    Singleton tasks are those that are the default for a particular type(product). Like
    intrinsics, singleton tasks create Runnables that are not cacheable.
    """
    for product_type, rule in singletons.items():
      self._native.lib.singleton_task_add(self._scheduler,
                                          Function(self._to_id(rule.func)),
                                          self._to_constraint(product_type))

  def _register_intrinsics(self, intrinsics):
    """Register the given intrinsics dict.

    Intrinsic tasks are those that are the default for a particular type(subject), type(product)
    pair. By default, intrinsic tasks create Runnables that are not cacheable.
    """
    for (subject_type, product_type), rule in intrinsics.items():
      self._native.lib.intrinsic_task_add(self._scheduler,
                                          Function(self._to_id(rule.func)),
                                          TypeId(self._to_id(subject_type)),
                                          self._to_constraint(subject_type),
                                          self._to_constraint(product_type))

  def _register_tasks(self, tasks):
    """Register the given tasks dict with the native scheduler."""
    registered = set()
    for output_type, rules in tasks.items():
      output_constraint = self._to_constraint(output_type)
      for rule in rules:
        # TODO: The task map has heterogeneous keys, so we normalize them to type constraints
        # and dedupe them before registering to the native engine:
        #   see: https://github.com/pantsbuild/pants/issues/4005
        key = (output_constraint, rule)
        if key in registered:
          continue
        registered.add(key)

        _, input_selects, func = rule.as_triple()
        self._native.lib.task_add(self._scheduler, Function(self._to_id(func)), output_constraint)
        for selector in input_selects:
          selector_type = type(selector)
          product_constraint = self._to_constraint(selector.product)
          if selector_type is Select:
            self._native.lib.task_add_select(self._scheduler,
                                             product_constraint)
          elif selector_type is SelectVariant:
            self._native.lib.task_add_select_variant(self._scheduler,
                                                     product_constraint,
                                                     self._context.utf8_buf(selector.variant_key))
          elif selector_type is SelectLiteral:
            # NB: Intentionally ignores subject parameter to provide a literal subject.
            self._native.lib.task_add_select_literal(self._scheduler,
                                                     self._to_key(selector.subject),
                                                     product_constraint)
          elif selector_type is SelectDependencies:
            self._native.lib.task_add_select_dependencies(self._scheduler,
                                                          product_constraint,
                                                          self._to_constraint(selector.dep_product),
                                                          self._to_key(selector.field),
                                                          selector.transitive)
          elif selector_type is SelectProjection:
            if len(selector.fields) != 1:
              raise ValueError("TODO: remove support for projecting multiple fields at once.")
            field = selector.fields[0]
            self._native.lib.task_add_select_projection(self._scheduler,
                                                        self._to_constraint(selector.product),
                                                        TypeId(self._to_id(selector.projected_subject)),
                                                        self._to_key(field),
                                                        self._to_constraint(selector.input_product))
          else:
            raise ValueError('Unrecognized Selector type: {}'.format(selector))
        self._native.lib.task_end(self._scheduler)

  def trace(self):
    """Yields a stringified 'stacktrace' starting from the scheduler's roots."""
    with self._product_graph_lock:
      with temporary_file_path() as path:
        self._native.lib.graph_trace(self._scheduler, bytes(path))
        with open(path) as fd:
          for line in fd.readlines():
            yield line.rstrip()

  def visualize_graph_to_file(self, filename):
    """Visualize a graph walk by writing graphviz `dot` output to a file.

    :param iterable roots: An iterable of the root nodes to begin the graph walk from.
    :param str filename: The filename to output the graphviz output to.
    """
    with self._product_graph_lock:
      self._native.lib.graph_visualize(self._scheduler, bytes(filename))

  def build_request(self, goals, subjects):
    """Translate the given goal names into product types, and return an ExecutionRequest.

    :param goals: The list of goal names supplied on the command line.
    :type goals: list of string
    :param subjects: A list of Spec and/or PathGlobs objects.
    :type subject: list of :class:`pants.base.specs.Spec`, `pants.build_graph.Address`, and/or
      :class:`pants.engine.fs.PathGlobs` objects.
    :returns: An ExecutionRequest for the given goals and subjects.
    """
    return self.execution_request([self._products_by_goal[goal_name] for goal_name in goals],
                                  subjects)

  def execution_request(self, products, subjects):
    """Create and return an ExecutionRequest for the given products and subjects.

    The resulting ExecutionRequest object will contain keys tied to this scheduler's product Graph, and
    so it will not be directly usable with other scheduler instances without being re-created.

    An ExecutionRequest for an Address represents exactly one product output, as does SingleAddress. But
    we differentiate between them here in order to normalize the output for all Spec objects
    as "list of product".

    :param products: A list of product types to request for the roots.
    :type products: list of types
    :param subjects: A list of Spec and/or PathGlobs objects.
    :type subject: list of :class:`pants.base.specs.Spec`, `pants.build_graph.Address`, and/or
      :class:`pants.engine.fs.PathGlobs` objects.
    :returns: An ExecutionRequest for the given products and subjects.
    """
    return ExecutionRequest(tuple((s, Select(p)) for s in subjects for p in products))

  def selection_request(self, requests):
    """Create and return an ExecutionRequest for the given (selector, subject) tuples.

    This method allows users to specify their own selectors. It has the potential to replace
    execution_request, which is a subset of this method, because it uses default selectors.
    :param requests: A list of (selector, subject) tuples.
    :return: An ExecutionRequest for the given selectors and subjects.
    """
    #TODO: Think about how to deprecate the existing execution_request API.
    return ExecutionRequest(tuple((subject, selector) for selector, subject in requests))

  @contextmanager
  def locked(self):
    with self._product_graph_lock:
      yield

  def root_entries(self, execution_request):
    """Returns the roots for the given ExecutionRequest as a dict of tuples to State."""
    with self._product_graph_lock:
      if self._execution_request is not execution_request:
        raise AssertionError(
            "Multiple concurrent executions are not supported! {} vs {}".format(
              self._execution_request, execution_request))
      raw_roots = self._native.gc(self._native.lib.execution_roots(self._scheduler),
                                  self._native.lib.nodes_destroy)
      roots = {}
      for root, raw_root in zip(execution_request.roots, self._native.unpack(raw_roots.nodes_ptr, raw_roots.nodes_len)):
        if raw_root.union_tag is 0:
          state = None
        elif raw_root.union_tag is 1:
          state = Return(self._from_value(raw_root.union_return))
        elif raw_root.union_tag is 2:
          state = Throw(self._from_value(raw_root.union_throw))
        elif raw_root.union_tag is 3:
          state = Throw(Exception("Nooped"))
        else:
          raise ValueError('Unrecognized State type `{}` on: {}'.format(raw_root.union_tag, raw_root))
        roots[root] = state
      return roots

  def invalidate_files(self, filenames):
    """Calls `Graph.invalidate_files()` against an internal product Graph instance."""
    subjects = set(generate_fs_subjects(filenames))
    subject_keys = list(self._to_key(subject) for subject in subjects)
    with self._product_graph_lock:
      invalidated = self._native.lib.graph_invalidate(self._scheduler,
                                                      subject_keys,
                                                      len(subject_keys))
      logger.debug('invalidated %d nodes for subjects: %s', invalidated, subjects)
      return invalidated

  def node_count(self):
    with self._product_graph_lock:
      return self._native.lib.graph_len(self._scheduler)

  def _execution_next(self, completed):
    # Unzip into three arrays.
    states_ids, states_values, states_are_throws = [], [], []
    for cid, c in completed:
      states_ids.append(cid)
      if type(c) is Return:
        states_values.append(self._to_value(c.value))
        states_are_throws.append(False)
      elif type(c) is Throw:
        states_values.append(self._to_value(c.exc))
        states_are_throws.append(True)
      else:
        raise ValueError("Unexpected `Completed` state from Runnable execution: {}".format(c))

    # Run, then collect the outputs from the Scheduler's RawExecution struct.
    self._native.lib.execution_next(self._scheduler,
                                    states_ids,
                                    states_values,
                                    states_are_throws,
                                    len(states_ids))

    def decode_runnable(raw):
      return (
          raw.id,
          Runnable(self._from_id(raw.func.id_),
                   tuple(self._from_value(arg)
                         for arg in self._native.unpack(raw.args_ptr, raw.args_len)),
                   bool(raw.cacheable))
        )

    runnables = [decode_runnable(r)
                 for r in self._native.unpack(self._scheduler.execution.runnables_ptr,
                                              self._scheduler.execution.runnables_len)]
    # Rezip from two arrays.
    return runnables

  def _execution_add_roots(self, execution_request):
    if self._execution_request is not None:
      self._native.lib.execution_reset(self._scheduler)
    self._execution_request = execution_request
    for subject, selector in execution_request.roots:
      if type(selector) is Select:
        self._native.lib.execution_add_root_select(self._scheduler,
                                                   self._to_key(subject),
                                                   self._to_constraint(selector.product))
      elif type(selector) is SelectDependencies:
        self._native.lib.execution_add_root_select_dependencies(self._scheduler,
                                                                self._to_key(subject),
                                                                self._to_constraint(selector.product),
                                                                self._to_constraint(selector.dep_product),
                                                                self._to_key(selector.field),
                                                                selector.transitive)
      else:
        raise ValueError('Unsupported root selector type: {}'.format(selector))

  def schedule(self, execution_request):
    """Yields batches of Steps until the roots specified by the request have been completed.

    This method should be called by exactly one scheduling thread, but the Step objects returned
    by this method are intended to be executed in multiple threads, and then satisfied by the
    scheduling thread.
    """

    with self._product_graph_lock:
      start_time = time.time()
      # Reset execution, and add any roots from the request.
      self._execution_add_roots(execution_request)

      # Yield nodes that are Runnable, and then compute new ones.
      completed = []
      outstanding_runnable = set()
      runnable_count, scheduling_iterations = 0, 0
      while True:
        # Call the scheduler to create Runnables for the Engine.
        runnable = self._execution_next(completed)
        outstanding_runnable.difference_update(i for i, _ in completed)
        outstanding_runnable.update(i for i, _ in runnable)
        if not runnable and not outstanding_runnable:
          # Finished.
          break
        # The double yield here is intentional, and assumes consumption of this generator in
        # a `for` loop with a `generator.send(completed)` call in the body of the loop.
        completed = yield runnable
        yield
        runnable_count += len(runnable)
        scheduling_iterations += 1

      if self._native.visualize_to_dir is not None:
        name = 'run.{}.dot'.format(self._run_count)
        self._run_count += 1
        self.visualize_graph_to_file(os.path.join(self._native.visualize_to_dir, name))

      logger.debug(
        'ran %s scheduling iterations and %s runnables in %f seconds. '
        'there are %s total nodes.',
        scheduling_iterations,
        runnable_count,
        time.time() - start_time,
        self._native.lib.graph_len(self._scheduler)
      )<|MERGE_RESOLUTION|>--- conflicted
+++ resolved
@@ -23,17 +23,11 @@
                                     SelectVariant, constraint_for)
 from pants.engine.struct import HasProducts, Variants
 from pants.engine.subsystem.native import (ExternContext, Function, TypeConstraint, TypeId,
-<<<<<<< HEAD
                                            extern_create_exception, extern_id_to_str,
                                            extern_key_for, extern_project, extern_project_multi,
                                            extern_satisfied_by, extern_store_list,
                                            extern_val_to_str)
-=======
-                                           extern_id_to_str, extern_key_for, extern_project,
-                                           extern_project_multi, extern_satisfied_by,
-                                           extern_store_list, extern_val_to_str)
 from pants.util.contextutil import temporary_file_path
->>>>>>> 37122dfd
 from pants.util.objects import datatype
 
 
