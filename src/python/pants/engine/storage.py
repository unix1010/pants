# coding=utf-8
# Copyright 2016 Pants project contributors (see CONTRIBUTORS.md).
# Licensed under the Apache License, Version 2.0 (see LICENSE).

from __future__ import (absolute_import, division, generators, nested_scopes, print_function,
                        unicode_literals, with_statement)

import cPickle as pickle
import cStringIO as StringIO
import sys
from abc import abstractmethod
from binascii import hexlify
from collections import Counter
from contextlib import closing
from hashlib import sha256
from struct import Struct as StdlibStruct

import lmdb
import six

from pants.engine.nodes import State
from pants.engine.objects import Closable, SerializationError
from pants.util.dirutil import safe_mkdtemp
from pants.util.meta import AbstractClass
from pants.util.objects import datatype


def _unpickle(value):
  if type(value) is six.binary_type:
    # Deserialize string values.
    return pickle.loads(value)
  # Deserialize values with file interface.
  return pickle.load(value)


def _identity(value):
  return value


def _copy_bytes(value):
  return bytes(value)


# The digest implementation used for Digests.
_DIGEST_IMPL = sha256
_DIGEST_SIZE = _DIGEST_IMPL().digest_size
# A struct.Struct definition for grabbing the first 4 bytes off of a digest of
# size DIGEST_SIZE, and discarding the rest.
_32_BIT_STRUCT = StdlibStruct(b'<l' + (b'x' * (_DIGEST_SIZE - 4)))


class Digest(datatype('Digest', ['digest'])):
  """Holds the digest for the object, which uniquely identifies it.

  Extends datatype (and thus tuple) to allow for destructuring with CFFI.
  """

  def __new__(cls, digest):
    if type(digest) is not six.binary_type:
      raise ValueError('Cannot create digest object from type {}'.format(type(digest)))
    return super(Digest, cls).__new__(cls, digest)

  @classmethod
  def create(cls, blob):
    """Given a blob, hash it to construct a Digest.

    :param blob: Binary content to hash.
    """
    return cls(_DIGEST_IMPL(blob).digest())

  def __hash__(self):
    return _32_BIT_STRUCT.unpack(self.digest)[0]

  def __repr__(self):
    return 'Digest({})'.format(hexlify(self.digest[:4]))

  def __str__(self):
    return repr(self)


class KeyList(datatype('KeyList', ['keys'])):
  """A private typed marker for a list of Keys.

  KeyLists should never be created by user code, so they can be used to identify stored
  values which are themselves lists of Keys (such as the result of a DependenciesNode).
  """


class InvalidKeyError(Exception):
  """Indicate an invalid `Key` entry"""


class Storage(Closable):
  """Stores and creates unique keys for input pickleable objects.

  Storage as `Closable`, `close()` can be called either explicitly or through the `with`
  statement in a context.

  Besides contents indexed by their hashed Digests, a secondary index is also provided
  for mappings between Digests. This allows to establish links between contents that
  are represented by those keys. Cache for example is such a use case.

  Convenience methods to translate nodes and states in
  `pants.engine.scheduler.StepRequest` and `pants.engine.scheduler.StepResult`
  into keys, and vice versa are also provided.
  """

  LMDB_KEY_MAPPINGS_DB_NAME = b'_key_mappings_'

  @classmethod
  def create(cls, path=None, in_memory=True, protocol=None):
    """Create a content addressable Storage backed by a key value store.

    :param path: If in_memory=False, the path to store the database in.
    :param in_memory: Indicate whether to use the in-memory kvs or an embeded database.
    :param protocol: Serialization protocol for pickle, if not provided will use ASCII protocol.
    """
    if in_memory:
      content, key_mappings = InMemoryDb(), InMemoryDb()
    else:
      content, key_mappings = Lmdb.create(path=path,
                                          child_databases=[cls.LMDB_KEY_MAPPINGS_DB_NAME])

    return Storage(content, key_mappings, protocol=protocol)

  @classmethod
  def clone(cls, storage):
    """Clone a Storage so it can be shared across process boundary."""
    if isinstance(storage._contents, InMemoryDb):
      contents, key_mappings = storage._contents, storage._key_mappings
    else:
      contents, key_mappings = Lmdb.create(path=storage._contents.path,
                                           child_databases=[cls.LMDB_KEY_MAPPINGS_DB_NAME])

    return Storage(contents, key_mappings, protocol=storage._protocol)

  def __init__(self, contents, key_mappings, protocol=None):
    """Not for direct use: construct a Storage via either `create` or `clone`."""
    self._contents = contents
    self._key_mappings = key_mappings
    self._protocol = protocol if protocol is not None else pickle.HIGHEST_PROTOCOL
    self._memo_k2o = dict()
    self._memo_o2k = dict()

  def _get_o2k(self, obj):
    try:
      return self._memo_o2k.get(obj, None), True
    except TypeError:
      return None, False

  def put(self, obj):
    """Serialize and hash something pickleable, returning a unique key to retrieve it later.

    NB: pickle by default memoizes objects by id and pickle repeated objects by references,
    for example, (A, A) uses less space than (A, A'), A and A' are equal but not identical.
    For content addressability we need equality. Use `fast` mode to turn off memo.
    Longer term see https://github.com/pantsbuild/pants/issues/2969
    """
    key, memoizable = self._get_o2k(obj)
    if key is not None:
      return key
    try:
      with closing(StringIO.StringIO()) as buf:
        pickler = pickle.Pickler(buf, protocol=self._protocol)
        pickler.fast = 1
        pickler.dump(obj)
        blob = buf.getvalue()

        # Hash the blob and store it if it does not exist.
<<<<<<< HEAD
        digest = Digest.create(blob)
        if digest not in self._memo:
          self._memo[digest] = obj
          self._contents.put(digest.digest, blob)
=======
        key = Key.create(blob)
        if key not in self._memo_k2o:
          self._memo_k2o[key] = obj
          self._contents.put(key.digest, blob)
>>>>>>> 067817b0
    except Exception as e:
      # Unfortunately, pickle can raise things other than PickleError instances.  For example it
      # will raise ValueError when handed a lambda; so we handle the otherwise overly-broad
      # `Exception` type here.
      raise SerializationError('Failed to pickle {}: {}'.format(obj, e), e)

<<<<<<< HEAD
    return digest

  def put_typed(self, obj):
    return (self.put(obj), self.put(type(obj)))

  def put_typed_from_digests(self, digests):
    return self.put_typed(KeyList([Digest(digest) for digest in digests]))
=======
    if memoizable:
      self._memo_o2k[obj] = key

    return key
>>>>>>> 067817b0

  def get(self, key):
    """Given a key, return its deserialized content.

    Note that since this is not a cache, if we do not have the content for the object, this
    operation fails noisily.
    """
    if type(key) is not Digest:
      raise InvalidKeyError('Not a valid key: {!r}'.format(key))

<<<<<<< HEAD
    obj = self._memo.get(key)
    if obj is None:
      obj = self._contents.get(key.digest, _unpickle)
    # If the stored object was a KeyList, recurse. Note: we don't have this convenience
    # on the put_from_digests side, because the definition of the nesting should be explicit.
    if type(obj) == KeyList:
      obj = [self.get(inner) for inner in obj.keys]
    return obj
=======
    obj = self._memo_k2o.get(key)
    if obj is not None:
      return obj
    return self._contents.get(key.digest, _unpickle)

  def put_state(self, state):
    """Put the components of the State individually in storage, then put the aggregate."""
    return self.put(tuple(self.put(r).digest for r in state.to_components()))
>>>>>>> 067817b0

  def get_from_digest(self, digest):
    return self.get(Digest(digest))

  def add_mapping(self, from_key, to_key):
    """Establish one to one relationship from one Key to another Key.

    Content that keys represent should either already exist or the caller must
    check for existence.

    Unlike content storage, key mappings allows overwriting existing entries,
    meaning a key can be re-mapped to a different key.
    """
    self._key_mappings.put(key=from_key.digest,
                           value=pickle.dumps(to_key, protocol=self._protocol))

  def get_mapping(self, from_key):
    """Retrieve the mapping Key from a given Key.

    Noe is returned if the mapping does not exist.
    """
    to_key = self._key_mappings.get(key=from_key.digest)

    if to_key is None:
      return None

    if type(to_key) is six.binary_type:
      return pickle.loads(to_key)
    return pickle.load(to_key)

  def close(self):
    self._contents.close()


class Cache(Closable):
  """Cache the State resulting from a given Runnable."""

  @classmethod
  def create(cls, storage=None, cache_stats=None):
    """Create a Cache from a given storage instance."""

    storage = storage or Storage.create()
    cache_stats = cache_stats or CacheStats()
    return Cache(storage, cache_stats)

  def __init__(self, storage, cache_stats):
    """Initialize the cache. Not for direct use, use factory methods `create`.

    :param storage: Main storage for all requests and results.
    :param cache_stats: Stats for hits and misses.
    """
    self._storage = storage
    self._cache_stats = cache_stats

  def get(self, runnable):
    """Get the request key and hopefully a cached result for a given Runnable."""
    request_key = self._storage.put_state(runnable)
    return request_key, self.get_for_key(request_key)

  def get_for_key(self, request_key):
    """Given a request_key (for a Runnable), get the cached result."""
    result_key = self._storage.get_mapping(request_key)
    if result_key is None:
      self._cache_stats.add_miss()
      return None

    self._cache_stats.add_hit()
    return self._storage.get(result_key)

  def put(self, request_key, result):
    """Save the State for a given Runnable and return a key for the result."""
    result_key = self._storage.put(result)
    self.put_for_key(request_key, result_key)
    return result_key

  def put_for_key(self, request_key, result_key):
    """Save the State for a given Runnable and return a key for the result."""
    self._storage.add_mapping(from_key=request_key, to_key=result_key)

  def get_stats(self):
    return self._cache_stats

  def items(self):
    """Iterate over all cached request, result for testing purpose."""
    for digest, _ in self._storage._key_mappings.items():
      request_key = Digest(digest)
      request = self._storage.get(request_key)
      yield request, self._storage.get(self._storage.get_mapping(self._storage.put(request)))

  def close(self):
    # NB: This is a facade above a Storage instance, which is always closed independently.
    pass


class CacheStats(Counter):
  """Record cache hits and misses."""

  HIT_KEY = 'hits'
  MISS_KEY = 'misses'

  def add_hit(self):
    """Increment hit count by 1."""
    self[self.HIT_KEY] += 1

  def add_miss(self):
    """Increment miss count by 1."""
    self[self.MISS_KEY] += 1

  @property
  def hits(self):
    """Raw count for hits."""
    return self[self.HIT_KEY]

  @property
  def misses(self):
    """Raw count for misses."""
    return self[self.MISS_KEY]

  @property
  def total(self):
    """Total count including hits and misses."""
    return self[self.HIT_KEY] + self[self.MISS_KEY]

  def __repr__(self):
    return 'hits={}, misses={}, total={}'.format(self.hits, self.misses, self.total)


class KeyValueStore(Closable, AbstractClass):
  @abstractmethod
  def get(self, key, transform=_identity):
    """Fetch the value for a given key.

    :param key: key in bytestring.
    :param transform: optional function that is applied on the retrieved value from storage
      before it is returned, since the original value may be only valid within the context.
    :return: value can be either string-like or file-like, `None` if does not exist.
    """

  @abstractmethod
  def put(self, key, value, transform=_copy_bytes):
    """Save the value under a key, but only once.

    The write once semantics is specifically provided for the content addressable use case.

    :param key: key in bytestring.
    :param value: value in bytestring.
    :param transform: optional function that is applied on the input value before it is
      saved to the storage, since the original value may be only valid within the context,
      default is to play safe and make a copy.
    :return: `True` to indicate the write actually happens, i.e, first write, `False` for
      repeated writes of the same key.
    """

  @abstractmethod
  def items(self):
    """Generator to iterate over items.

    For testing purpose.
    """


class InMemoryDb(KeyValueStore):
  """An in-memory implementation of the kvs interface."""

  def __init__(self):
    self._storage = dict()

  def get(self, key, transform=_identity):
    return transform(self._storage[key])

  def put(self, key, value, transform=_copy_bytes):
    if key in self._storage:
      return False
    self._storage[key] = transform(value)
    return True

  def items(self):
    for k in iter(self._storage):
      yield k, self._storage.get(k)


class Lmdb(KeyValueStore):
  """A lmdb implementation of the kvs interface."""

  # TODO make this more configurable through a subsystem.

  # 256GB - some arbitrary maximum size database may grow to.
  MAX_DATABASE_SIZE = 256 * 1024 * 1024 * 1024

  # writemap will use a writeable memory mapping to directly update storage, therefore
  # improves performance. But it may cause filesystems that don’t support sparse files,
  # such as OSX, to immediately preallocate map_size = bytes of underlying storage.
  # See https://lmdb.readthedocs.org/en/release/#writemap-mode
  USE_SPARSE_FILES = sys.platform != 'darwin'

  @classmethod
  def create(self, path=None, child_databases=None):
    """
    :param path: Database directory location, if `None` a temporary location will be provided
      and cleaned up upon process exit.
    :param child_databases: Optional child database names.
    :return: List of Lmdb databases, main database under the path is always created,
     plus the child databases requested.
    """
    path = path if path is not None else safe_mkdtemp()
    child_databases = child_databases or []
    env = lmdb.open(path, map_size=self.MAX_DATABASE_SIZE,
                    metasync=False, sync=False, map_async=True,
                    writemap=self.USE_SPARSE_FILES,
                    max_dbs=1+len(child_databases))
    instances = [Lmdb(env)]
    for child_db in child_databases:
      instances.append(Lmdb(env, env.open_db(child_db)))
    return tuple(instances)

  def __init__(self, env, db=None):
    """Not for direct use, use factory method `create`.

    db if None represents the main database.
    """
    self._env = env
    self._db = db

  @property
  def path(self):
    return self._env.path()

  def get(self, key, transform=_identity):
    """Return the value or `None` if the key does not exist.

    NB: Memory mapped storage returns a buffer object without copying keys or values, which
    is then wrapped with `StringIO` as the more friendly string buffer to allow `pickle.load`
    to read, again no copy involved.
    """
    with self._env.begin(db=self._db, buffers=True) as txn:
      value = txn.get(key)
      if value is None:
        raise KeyError('Unknown key: {}'.format(key))
      return transform(StringIO.StringIO(value))

  def put(self, key, value, transform=_identity):
    """Returning True if the key/value are actually written to the storage.

    No need to do additional transform since value is to be persisted.
    """
    with self._env.begin(db=self._db, buffers=True, write=True) as txn:
      return txn.put(key, transform(value), overwrite=False)

  def items(self):
    with self._env.begin(db=self._db, buffers=True) as txn:
      cursor = txn.cursor()
      for k, v in cursor:
        yield k, v

  def close(self):
    """Close the lmdb environment, calling multiple times has no effect."""
    self._env.close()<|MERGE_RESOLUTION|>--- conflicted
+++ resolved
@@ -156,9 +156,9 @@
     For content addressability we need equality. Use `fast` mode to turn off memo.
     Longer term see https://github.com/pantsbuild/pants/issues/2969
     """
-    key, memoizable = self._get_o2k(obj)
-    if key is not None:
-      return key
+    digest, memoizable = self._get_o2k(obj)
+    if digest is not None:
+      return digest
     try:
       with closing(StringIO.StringIO()) as buf:
         pickler = pickle.Pickler(buf, protocol=self._protocol)
@@ -167,24 +167,18 @@
         blob = buf.getvalue()
 
         # Hash the blob and store it if it does not exist.
-<<<<<<< HEAD
         digest = Digest.create(blob)
-        if digest not in self._memo:
-          self._memo[digest] = obj
+        if digest not in self._memo_k2o:
+          self._memo_k2o[digest] = obj
           self._contents.put(digest.digest, blob)
-=======
-        key = Key.create(blob)
-        if key not in self._memo_k2o:
-          self._memo_k2o[key] = obj
-          self._contents.put(key.digest, blob)
->>>>>>> 067817b0
     except Exception as e:
       # Unfortunately, pickle can raise things other than PickleError instances.  For example it
       # will raise ValueError when handed a lambda; so we handle the otherwise overly-broad
       # `Exception` type here.
       raise SerializationError('Failed to pickle {}: {}'.format(obj, e), e)
 
-<<<<<<< HEAD
+    if memoizable:
+      self._memo_o2k[obj] = digest
     return digest
 
   def put_typed(self, obj):
@@ -192,12 +186,6 @@
 
   def put_typed_from_digests(self, digests):
     return self.put_typed(KeyList([Digest(digest) for digest in digests]))
-=======
-    if memoizable:
-      self._memo_o2k[obj] = key
-
-    return key
->>>>>>> 067817b0
 
   def get(self, key):
     """Given a key, return its deserialized content.
@@ -208,8 +196,7 @@
     if type(key) is not Digest:
       raise InvalidKeyError('Not a valid key: {!r}'.format(key))
 
-<<<<<<< HEAD
-    obj = self._memo.get(key)
+    obj = self._memo_k2o.get(key, None)
     if obj is None:
       obj = self._contents.get(key.digest, _unpickle)
     # If the stored object was a KeyList, recurse. Note: we don't have this convenience
@@ -217,16 +204,6 @@
     if type(obj) == KeyList:
       obj = [self.get(inner) for inner in obj.keys]
     return obj
-=======
-    obj = self._memo_k2o.get(key)
-    if obj is not None:
-      return obj
-    return self._contents.get(key.digest, _unpickle)
-
-  def put_state(self, state):
-    """Put the components of the State individually in storage, then put the aggregate."""
-    return self.put(tuple(self.put(r).digest for r in state.to_components()))
->>>>>>> 067817b0
 
   def get_from_digest(self, digest):
     return self.get(Digest(digest))
