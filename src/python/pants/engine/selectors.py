--- conflicted
+++ resolved
@@ -11,7 +11,6 @@
 import six
 
 from pants.engine.addressable import Exactly
-from pants.util.memo import memoized
 from pants.util.meta import AbstractClass
 from pants.util.objects import datatype
 
@@ -94,15 +93,8 @@
   `dep_product`.
   """
 
-<<<<<<< HEAD
   def __new__(cls, product, dep_product, field='dependencies', field_types=tuple(), transitive=False):
     return super(SelectDependencies, cls).__new__(cls, product, dep_product, field, field_types, transitive)
-=======
-  optional = False
-
-  def __new__(cls, product, dep_product, field=None, field_types=tuple()):
-    return super(SelectDependencies, cls).__new__(cls, product, dep_product, field, field_types)
->>>>>>> 80634597
 
   @property
   def dep_product_selector(self):
@@ -117,20 +109,12 @@
       field_types_portion = ', field_types=({},)'.format(', '.join(f.__name__ for f in self.field_types))
     else:
       field_types_portion = ''
-<<<<<<< HEAD
     return '{}({}, {}{}{}{})'.format(type(self).__name__,
-                                   self.product.__name__,
-                                   self.dep_product.__name__,
-                                   ', {}'.format(repr(self.field)) if self.field else '',
-                                   ', transitive=True' if self.transitive else '',
-                                   field_types_portion)
-=======
-    return '{}({}, {}{}{})'.format(type(self).__name__,
-      type_or_constraint_repr(self.product),
-      type_or_constraint_repr(self.dep_product),
-      ', {}'.format(repr(self.field)) if self.field else '',
-      field_types_portion)
->>>>>>> 80634597
+                                     type_or_constraint_repr(self.product),
+                                     type_or_constraint_repr(self.dep_product),
+                                     ', {}'.format(repr(self.field)) if self.field else '',
+                                     ', transitive=True' if self.transitive else '',
+                                     field_types_portion)
 
 
 class SelectProjection(datatype('Projection', ['product', 'projected_subject', 'fields', 'input_product']), Selector):
@@ -167,26 +151,4 @@
   def __repr__(self):
     return '{}({}, {})'.format(type(self).__name__,
                                repr(self.subject),
-                               type_or_constraint_repr(self.product))
-
-
-class Collection(object):
-  """
-  Singleton Collection Type. The ambition is to gain native support for flattening,
-  so methods like <pants.engine.fs.merge_files> won't have to be defined separately.
-  Related to: https://github.com/pantsbuild/pants/issues/3169
-  """
-
-  @classmethod
-  @memoized
-  def of(cls, *element_types):
-    union = '|'.join(element_type.__name__ for element_type in element_types)
-    type_name = b'{}.of({})'.format(cls.__name__, union)
-    supertypes = (cls, datatype('Collection', ['dependencies']))
-    properties = {'element_types': element_types}
-    collection_of_type = type(type_name, supertypes, properties)
-
-    # Expose the custom class type at the module level to be pickle compatible.
-    setattr(sys.modules[cls.__module__], type_name, collection_of_type)
-
-    return collection_of_type+                               type_or_constraint_repr(self.product))