--- conflicted
+++ resolved
@@ -124,38 +124,4 @@
     scheduler = LocalScheduler(dict(), tasks, project_tree)
     engine = LocalSerialEngine(scheduler, Storage.create())
 
-<<<<<<< HEAD
-    return LegacyGraphHelper(scheduler, engine, symbol_table_cls, LegacyBuildGraph)
-
-  @classmethod
-  @contextmanager
-  def open_legacy_graph(cls, options=None, path_ignore_patterns=None, symbol_table_cls=None):
-    """A context manager that yields a usable, legacy LegacyBuildGraph by way of the v2 scheduler.
-
-    This is used primarily for testing and non-daemon runs.
-
-    :param Options options: An Options object to use for this run.
-    :param list path_ignore_patterns: A list of path ignore patterns for FileSystemProjectTree,
-                                      usually taken from the `--pants-ignore` global option.
-                                      Defaults to: ['.*']
-    :param SymbolTable symbol_table_cls: A SymbolTable class to use for build file parsing, or
-                                         None to use the default.
-    :yields: A tuple of (graph, addresses, scheduler).
-    """
-    path_ignore_patterns = path_ignore_patterns or ['.*']
-    spec_roots = cls.parse_commandline_to_spec_roots(options=options)
-    (scheduler,
-     engine,
-     symbol_table_cls,
-     build_graph_cls) = cls.setup_legacy_graph(path_ignore_patterns, symbol_table_cls=symbol_table_cls)
-
-    try:
-      graph = build_graph_cls(scheduler, engine, symbol_table_cls)
-      addresses = tuple(graph.inject_specs_closure(spec_roots))
-      yield graph, addresses, scheduler
-    finally:
-      logger.debug('engine cache stats: {}'.format(engine.cache_stats()))
-      engine.close()
-=======
-    return LegacyGraphHelper(scheduler, engine, symbol_table_cls)
->>>>>>> 46a4b43f
+    return LegacyGraphHelper(scheduler, engine, symbol_table_cls)