--- conflicted
+++ resolved
@@ -15,12 +15,8 @@
 from pants.engine.engine import LocalSerialEngine
 from pants.engine.fs import create_fs_tasks
 from pants.engine.legacy.address_mapper import LegacyAddressMapper
-<<<<<<< HEAD
+from pants.engine.legacy.change_calculator import EngineChangeCalculator
 from pants.engine.legacy.graph import HydratedTargets, LegacyBuildGraph, create_legacy_graph_tasks
-=======
-from pants.engine.legacy.change_calculator import EngineChangeCalculator
-from pants.engine.legacy.graph import LegacyBuildGraph, LegacyTarget, create_legacy_graph_tasks
->>>>>>> 80634597
 from pants.engine.legacy.parser import LegacyPythonCallbacksParser
 from pants.engine.legacy.structs import (JvmAppAdaptor, PythonTargetAdaptor, RemoteSourcesAdaptor,
                                          TargetAdaptor)
@@ -67,19 +63,13 @@
                                                          'change_calculator'])):
   """A container for the components necessary to construct a legacy BuildGraph facade."""
 
-<<<<<<< HEAD
-  def warm_product_graph(self, spec_roots):
-    """Request the root HydratedTargets product represented by each spec root."""
-    request = self.scheduler.execution_request([HydratedTargets], spec_roots)
-=======
   def warm_product_graph(self, target_roots):
-    """Warm the scheduler's `ProductGraph` with `LegacyTarget` products.
+    """Warm the scheduler's `ProductGraph` with `HydratedTargets` products.
 
     :param TargetRoots target_roots: The targets root of the request.
     """
     logger.debug('warming target_roots for: %r', target_roots)
-    request = self.scheduler.execution_request([LegacyTarget], target_roots.as_specs())
->>>>>>> 80634597
+    request = self.scheduler.execution_request([HydratedTargets], target_roots.as_specs())
     result = self.engine.execute(request)
     if result.error:
       raise result.error
@@ -110,11 +100,8 @@
 
   @staticmethod
   def setup_legacy_graph(pants_ignore_patterns,
-<<<<<<< HEAD
+                         build_root=None,
                          native=None,
-=======
-                         build_root=None,
->>>>>>> 80634597
                          symbol_table_cls=None,
                          build_ignore_patterns=None,
                          exclude_target_regexps=None):
@@ -122,11 +109,8 @@
 
     :param list pants_ignore_patterns: A list of path ignore patterns for FileSystemProjectTree,
                                        usually taken from the '--pants-ignore' global option.
-<<<<<<< HEAD
+    :param str build_root: A path to be used as the build root. If None, then default is used.
     :param Native native: An instance of the native-engine subsystem.
-=======
-    :param str build_root: A path to be used as the build root. If None, then default is used.
->>>>>>> 80634597
     :param SymbolTable symbol_table_cls: A SymbolTable class to use for build file parsing, or
                                          None to use the default.
     :param list build_ignore_patterns: A list of paths ignore patterns used when searching for BUILD
@@ -161,12 +145,8 @@
 
     storage = Storage.create()
     # TODO: Do not use the cache yet, as it incurs a high overhead.
-<<<<<<< HEAD
     scheduler = LocalScheduler(dict(), tasks, storage, project_tree, native)
     engine = LocalSerialEngine(scheduler, storage, use_cache=False)
-=======
-    engine = LocalSerialEngine(scheduler, Storage.create(), use_cache=False)
     change_calculator = EngineChangeCalculator(engine, scm) if scm else None
->>>>>>> 80634597
 
     return LegacyGraphHelper(scheduler, engine, symbol_table_cls, change_calculator)