# Copyright 2015 Pants project contributors (see CONTRIBUTORS.md).
# Licensed under the Apache License, Version 2.0 (see LICENSE).

python_library(
  name='source',
  sources=globs('*.py'),
  dependencies=[
    '3rdparty/python:six',
<<<<<<< HEAD
    'src/python/pants/backend/core:wrapped_globs',
    'src/python/pants/base:build_environment',
    'src/python/pants/base:validation',
=======
    '3rdparty/python/twitter/commons:twitter.common.dirutil',
    'src/python/pants/base:build_environment',
    'src/python/pants/base:build_manual',
>>>>>>> 50012bd7
    'src/python/pants/option',
    'src/python/pants/subsystem',
    'src/python/pants/util:memo',
  ]
)<|MERGE_RESOLUTION|>--- conflicted
+++ resolved
@@ -6,15 +6,11 @@
   sources=globs('*.py'),
   dependencies=[
     '3rdparty/python:six',
-<<<<<<< HEAD
+    '3rdparty/python/twitter/commons:twitter.common.dirutil',
     'src/python/pants/backend/core:wrapped_globs',
     'src/python/pants/base:build_environment',
+    'src/python/pants/base:build_manual',
     'src/python/pants/base:validation',
-=======
-    '3rdparty/python/twitter/commons:twitter.common.dirutil',
-    'src/python/pants/base:build_environment',
-    'src/python/pants/base:build_manual',
->>>>>>> 50012bd7
     'src/python/pants/option',
     'src/python/pants/subsystem',
     'src/python/pants/util:memo',
