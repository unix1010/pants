--- conflicted
+++ resolved
@@ -98,7 +98,7 @@
 
   @classmethod
   def implementation_version(cls):
-    return super(JvmDependencyUsage, cls).implementation_version() + [('JvmDependencyUsage', 5)]
+    return super(JvmDependencyUsage, cls).implementation_version() + [('JvmDependencyUsage', 6)]
 
   def _render(self, graph, fh):
     chunks = graph.to_summary() if self.get_options().summary else graph.to_json()
@@ -106,7 +106,6 @@
       fh.write(chunk)
     fh.flush()
 
-<<<<<<< HEAD
   def _dep_type(self, target, dep, declared_deps, eligible_unused_deps, is_used):
     """Returns a tuple of a 'declared'/'undeclared' boolean, and 'used'/'unused' boolean.
 
@@ -122,29 +121,6 @@
     if target == dep:
       return True, True
     return (dep in declared_deps), (is_used or dep not in eligible_unused_deps)
-=======
-  def _resolve_aliases(self, target):
-    """Recursively resolve `target` aliases.
-
-    :param Target target: target whose dependencies are to be resolved recursively.
-    :returns: An iterator of (resolved_dependency, resolved_from) tuples.
-      `resolved_from` is the top level target alias that depends on `resolved_dependency`,
-      and `None` if `resolved_dependency` is not a dependency of a target alias.
-
-    When there are nested aliases, this implementation returns just the top level,
-    consider returning the entire path to allow more fine grained alias usage analysis.
-    """
-    for declared in target.dependencies:
-      if type(declared) in (Target, AliasTarget):
-        for r, _ in self._resolve_aliases(declared):
-          yield r, declared
-      else:
-        yield declared, None
-
-  def _is_declared_dep(self, target, dep):
-    """Returns true if the given dep target should be considered a declared dep of target."""
-    return dep in [resolved for resolved, _ in self._resolve_aliases(target)]
->>>>>>> 36cb5752
 
   def _select(self, target):
     if self.get_options().internal_only and isinstance(target, JarLibrary):
@@ -194,15 +170,15 @@
     transitive_deps_by_target = analyzer.compute_transitive_deps_by_target(targets)
     def creator(target):
       transitive_deps = set(transitive_deps_by_target.get(target))
-      declared_deps = set(analyzer.resolve_aliases(target))
-      eligible_unused_deps = set(analyzer.resolve_aliases(target, scope=Scopes.DEFAULT))
+      declared_deps_with_aliases = set(analyzer.resolve_aliases(target))
+      eligible_unused_deps = set(d for d, _ in analyzer.resolve_aliases(target, scope=Scopes.DEFAULT))
       node = self.create_dep_usage_node(target,
                                         targets_by_file, get_buildroot(),
                                         classes_by_source,
                                         runtime_classpath,
                                         product_deps_by_src,
                                         transitive_deps,
-                                        declared_deps,
+                                        declared_deps_with_aliases,
                                         eligible_unused_deps)
       vt = target_to_vts[target]
       with open(self.nodes_json(vt.results_dir), mode='w') as fp:
@@ -280,14 +256,14 @@
                             runtime_classpath,
                             product_deps_by_src,
                             transitive_deps,
-                            declared_deps,
+                            declared_deps_with_aliases,
                             eligible_unused_deps):
     concrete_target = target.concrete_derived_from
+    declared_deps = [resolved for resolved, _ in declared_deps_with_aliases]
     products_total = self._count_products(runtime_classpath, target)
     node = Node(concrete_target)
     node.add_derivation(target, products_total)
 
-<<<<<<< HEAD
     def _construct_edge(dep_tgt, products_used):
       is_declared, is_used = self._dep_type(target,
                                             dep_tgt,
@@ -297,17 +273,10 @@
       return Edge(is_declared=is_declared, is_used=is_used, products_used=products_used)
 
     # Record declared Edges, initially all as "unused" or "declared".
-    for dep_tgt in declared_deps:
+    for dep_tgt, aliased_from in declared_deps_with_aliases:
       derived_from = dep_tgt.concrete_derived_from
       if self._select(derived_from):
-        node.add_edge(_construct_edge(dep_tgt, products_used=set()), derived_from)
-=======
-    # Record declared Edges.
-    for dep_tgt, aliased_from in self._resolve_aliases(target):
-      derived_from = dep_tgt.concrete_derived_from
-      if self._select(derived_from):
-        node.add_edge(Edge(is_declared=True, products_used=set()), derived_from, aliased_from)
->>>>>>> 36cb5752
+        node.add_edge(_construct_edge(dep_tgt, products_used=set()), derived_from, aliased_from)
 
     # Record the used products and undeclared Edges for this target. Note that some of
     # these may be self edges, which are considered later.
