# coding=utf-8
# Copyright 2014 Pants project contributors (see CONTRIBUTORS.md).
# Licensed under the Apache License, Version 2.0 (see LICENSE).

from __future__ import (absolute_import, division, generators, nested_scopes, print_function,
                        unicode_literals, with_statement)

import errno
import logging
import os
import re
import textwrap
from contextlib import closing
from hashlib import sha1
from xml.etree import ElementTree

from pants.backend.jvm.subsystems.java import Java
from pants.backend.jvm.subsystems.jvm_platform import JvmPlatform
from pants.backend.jvm.subsystems.scala_platform import ScalaPlatform
from pants.backend.jvm.subsystems.zinc import Zinc
from pants.backend.jvm.targets.annotation_processor import AnnotationProcessor
from pants.backend.jvm.targets.javac_plugin import JavacPlugin
from pants.backend.jvm.targets.jvm_target import JvmTarget
from pants.backend.jvm.targets.scalac_plugin import ScalacPlugin
<<<<<<< HEAD
=======
from pants.backend.jvm.tasks.classpath_util import ClasspathUtil
from pants.backend.jvm.tasks.jvm_compile.analysis_tools import AnalysisTools
>>>>>>> 3ea18862
from pants.backend.jvm.tasks.jvm_compile.jvm_compile import JvmCompile
from pants.base.build_environment import get_buildroot
from pants.base.exceptions import TaskError
from pants.base.hash_utils import hash_file
from pants.base.workunit import WorkUnitLabel
from pants.java.distribution.distribution import DistributionLocator
from pants.util.contextutil import open_zip
from pants.util.dirutil import safe_open
from pants.util.memo import memoized_method, memoized_property


# Well known metadata file required to register scalac plugins with nsc.
_SCALAC_PLUGIN_INFO_FILE = 'scalac-plugin.xml'

# Well known metadata file to register javac plugins.
_JAVAC_PLUGIN_INFO_FILE = 'META-INF/services/com.sun.source.util.Plugin'

# Well known metadata file to register annotation processors with a java 1.6+ compiler.
_PROCESSOR_INFO_FILE = 'META-INF/services/javax.annotation.processing.Processor'


logger = logging.getLogger(__name__)


class BaseZincCompile(JvmCompile):
  """An abstract base class for zinc compilation tasks.

  TODO: Merge with JvmCompile.
  """

  _supports_concurrent_execution = True

  _name = 'zinc'

  @staticmethod
  def _write_scalac_plugin_info(resources_dir, scalac_plugin_target):
    scalac_plugin_info_file = os.path.join(resources_dir, _SCALAC_PLUGIN_INFO_FILE)
    with safe_open(scalac_plugin_info_file, 'w') as f:
      f.write(textwrap.dedent("""
        <plugin>
          <name>{}</name>
          <classname>{}</classname>
        </plugin>
      """.format(scalac_plugin_target.plugin, scalac_plugin_target.classname)).strip())

  @staticmethod
  def _write_javac_plugin_info(resources_dir, javac_plugin_target):
    javac_plugin_info_file = os.path.join(resources_dir, _JAVAC_PLUGIN_INFO_FILE)
    with safe_open(javac_plugin_info_file, 'w') as f:
      f.write(javac_plugin_target.classname)

  @staticmethod
  def validate_arguments(log, whitelisted_args, args):
    """Validate that all arguments match whitelisted regexes."""
    valid_patterns = {re.compile(p): v for p, v in whitelisted_args.items()}

    def validate(idx):
      arg = args[idx]
      for pattern, has_argument in valid_patterns.items():
        if pattern.match(arg):
          return 2 if has_argument else 1
      log.warn("Zinc argument '{}' is not supported, and is subject to change/removal!".format(arg))
      return 1

    arg_index = 0
    while arg_index < len(args):
      arg_index += validate(arg_index)

  @staticmethod
  def _get_zinc_arguments(settings):
    """Extracts and formats the zinc arguments given in the jvm platform settings.

    This is responsible for the symbol substitution which replaces $JAVA_HOME with the path to an
    appropriate jvm distribution.

    :param settings: The jvm platform settings from which to extract the arguments.
    :type settings: :class:`JvmPlatformSettings`
    """
    zinc_args = [
      '-C-source', '-C{}'.format(settings.source_level),
      '-C-target', '-C{}'.format(settings.target_level),
    ]
    if settings.args:
      settings_args = settings.args
      if any('$JAVA_HOME' in a for a in settings.args):
        try:
          distribution = JvmPlatform.preferred_jvm_distribution([settings], strict=True)
        except DistributionLocator.Error:
          distribution = JvmPlatform.preferred_jvm_distribution([settings], strict=False)
        logger.debug('Substituting "$JAVA_HOME" with "{}" in jvm-platform args.'
                     .format(distribution.home))
        settings_args = (a.replace('$JAVA_HOME', distribution.home) for a in settings.args)
      zinc_args.extend(settings_args)
    return zinc_args

  @classmethod
  def implementation_version(cls):
    return super(BaseZincCompile, cls).implementation_version() + [('BaseZincCompile', 6)]
<<<<<<< HEAD
=======

  @classmethod
  def compiler_plugin_types(cls):
    """A tuple of target types which are compiler plugins."""
    return (AnnotationProcessor, JavacPlugin, ScalacPlugin)
>>>>>>> 3ea18862

  @classmethod
  def get_jvm_options_default(cls, bootstrap_option_values):
    return ('-Dfile.encoding=UTF-8', '-Dzinc.analysis.cache.limit=1000',
            '-Djava.awt.headless=true', '-Xmx2g')

  @classmethod
  def get_args_default(cls, bootstrap_option_values):
    return ('-C-encoding', '-CUTF-8', '-S-encoding', '-SUTF-8', '-S-g:vars')

  @classmethod
  def get_warning_args_default(cls):
    return ('-C-deprecation', '-C-Xlint:all', '-C-Xlint:-serial', '-C-Xlint:-path',
            '-S-deprecation', '-S-unchecked', '-S-Xlint')

  @classmethod
  def get_no_warning_args_default(cls):
    return ('-C-nowarn', '-C-Xlint:none', '-S-nowarn', '-S-Xlint:none', )

  @classmethod
  def get_fatal_warnings_enabled_args_default(cls):
    return ('-S-Xfatal-warnings', '-C-Werror')

  @classmethod
  def get_fatal_warnings_disabled_args_default(cls):
    return ()

  @classmethod
  def register_options(cls, register):
    super(BaseZincCompile, cls).register_options(register)
    # TODO: Sort out JVM compile config model: https://github.com/pantsbuild/pants/issues/4483.
    register('--whitelisted-args', advanced=True, type=dict,
             default={
               '-S.*': False,
               '-C.*': False,
               '-file-filter': True,
               '-msg-filter': True,
               },
             help='A dict of option regexes that make up pants\' supported API for zinc. '
                  'Options not listed here are subject to change/removal. The value of the dict '
                  'indicates that an option accepts an argument.')

    register('--incremental', advanced=True, type=bool, default=True,
             help='When set, zinc will use sub-target incremental compilation, which dramatically '
                  'improves compile performance while changing large targets. When unset, '
                  'changed targets will be compiled with an empty output directory, as if after '
                  'running clean-all.')

    register('--incremental-caching', advanced=True, type=bool,
             help='When set, the results of incremental compiles will be written to the cache. '
                  'This is unset by default, because it is generally a good precaution to cache '
                  'only clean/cold builds.')

    Zinc.register_options_for(cls, register,
                              removal_version='1.6.0.dev0',
                              removal_hint='Zinc tools should be registered via the `zinc` scope.')

  @classmethod
  def prepare(cls, options, round_manager):
    super(BaseZincCompile, cls).prepare(options, round_manager)
    ScalaPlatform.prepare_tools(round_manager)

  @property
  def incremental(self):
    """Zinc implements incremental compilation.

    Setting this property causes the task infrastructure to clone the previous
    results_dir for a target into the new results_dir for a target.
    """
    return self.get_options().incremental

  @property
  def cache_incremental(self):
    """Optionally write the results of incremental compiles to the cache."""
    return self.get_options().incremental_caching

  def __init__(self, *args, **kwargs):
    super(BaseZincCompile, self).__init__(*args, **kwargs)
    # A directory to contain per-target subdirectories with apt processor info files.
    self._processor_info_dir = os.path.join(self.workdir, 'apt-processor-info')

    # Validate zinc options.
    ZincCompile.validate_arguments(self.context.log, self.get_options().whitelisted_args,
                                   self._args)

  def select(self, target):
    raise NotImplementedError()

  def select_source(self, source_file_path):
    raise NotImplementedError()

  def javac_classpath(self):
    # Note that if this classpath is empty then Zinc will automatically use the javac from
    # the JDK it was invoked with.
    return Java.global_javac_classpath(self.context.products)

  def scalac_classpath(self):
    return ScalaPlatform.global_instance().compiler_classpath(self.context.products)

  def write_extra_resources(self, compile_context):
    """Override write_extra_resources to produce plugin and annotation processor files."""
    target = compile_context.target
    if isinstance(target, ScalacPlugin):
      self._write_scalac_plugin_info(compile_context.classes_dir, target)
    elif isinstance(target, JavacPlugin):
      self._write_javac_plugin_info(compile_context.classes_dir, target)
    elif isinstance(target, AnnotationProcessor) and target.processors:
      processor_info_file = os.path.join(compile_context.classes_dir, _PROCESSOR_INFO_FILE)
      self._write_processor_info(processor_info_file, target.processors)

  def _write_processor_info(self, processor_info_file, processors):
    with safe_open(processor_info_file, 'w') as f:
      for processor in processors:
        f.write('{}\n'.format(processor.strip()))

  @memoized_property
  def _zinc_cache_dir(self):
    """A directory where zinc can store compiled copies of the `compiler-bridge`.

    The compiler-bridge is specific to each scala version, and is lazily computed by zinc if the
    appropriate version does not exist. Eventually it would be great to just fetch this rather
    than compiling it.
    """
    hasher = sha1()
    for tool in ['zinc', 'compiler-interface', 'compiler-bridge']:
      for entry in self._zinc_tool_classpath(tool):
        hasher.update(os.path.relpath(entry, self.get_options().pants_workdir))
    key = hasher.hexdigest()[:12]
    return os.path.join(self.get_options().pants_bootstrapdir, 'zinc', key)

  def compile(self, args, classpath, sources, classes_output_dir, upstream_analysis, analysis_file,
              log_file, zinc_args_file, settings, fatal_warnings, zinc_file_manager,
              javac_plugin_map, scalac_plugin_map):
    self._verify_zinc_classpath(classpath)
    self._verify_zinc_classpath(upstream_analysis.keys())

    zinc_args = []

    zinc_args.extend([
      '-log-level', self.get_options().level,
      '-analysis-cache', analysis_file,
      '-classpath', ':'.join(classpath),
      '-d', classes_output_dir
    ])
    if not self.get_options().colors:
      zinc_args.append('-no-color')
    if log_file:
      zinc_args.extend(['-capture-log', log_file])

    zinc_args.extend(['-compiler-interface', self._zinc_tool_jar('compiler-interface')])
    zinc_args.extend(['-compiler-bridge', self._zinc_tool_jar('compiler-bridge')])
    zinc_args.extend(['-zinc-cache-dir', self._zinc_cache_dir])
    zinc_args.extend(['-scala-path', ':'.join(self.scalac_classpath())])

    zinc_args.extend(self._javac_plugin_args(javac_plugin_map))
    # Search for scalac plugins on the classpath.
    # Note that:
    # - We also search in the extra scalac plugin dependencies, if specified.
    # - In scala 2.11 and up, the plugin's classpath element can be a dir, but for 2.10 it must be
    #   a jar.  So in-repo plugins will only work with 2.10 if --use-classpath-jars is true.
    # - We exclude our own classes_output_dir, because if we're a plugin ourselves, then our
    #   classes_output_dir doesn't have scalac-plugin.xml yet, and we don't want that fact to get
    #   memoized (which in practice will only happen if this plugin uses some other plugin, thus
    #   triggering the plugin search mechanism, which does the memoizing).
    scalac_plugin_search_classpath = (
      (set(classpath) | set(self.scalac_plugin_classpath_elements())) -
      {classes_output_dir}
    )
    zinc_args.extend(self._scalac_plugin_args(scalac_plugin_map, scalac_plugin_search_classpath))
    if upstream_analysis:
      zinc_args.extend(['-analysis-map',
                        ','.join('{}:{}'.format(*kv) for kv in upstream_analysis.items())])

    zinc_args.extend(Zinc.global_instance().rebase_map_args)

    zinc_args.extend(args)
    zinc_args.extend(self._get_zinc_arguments(settings))
    zinc_args.append('-transactional')

    if fatal_warnings:
      zinc_args.extend(self.get_options().fatal_warnings_enabled_args)
    else:
      zinc_args.extend(self.get_options().fatal_warnings_disabled_args)

    if not self._clear_invalid_analysis:
      zinc_args.append('-no-clear-invalid-analysis')

    if not zinc_file_manager:
      zinc_args.append('-no-zinc-file-manager')

    jvm_options = []

    if self.javac_classpath():
      # Make the custom javac classpath the first thing on the bootclasspath, to ensure that
      # it's the one javax.tools.ToolProvider.getSystemJavaCompiler() loads.
      # It will probably be loaded even on the regular classpath: If not found on the bootclasspath,
      # getSystemJavaCompiler() constructs a classloader that loads from the JDK's tools.jar.
      # That classloader will first delegate to its parent classloader, which will search the
      # regular classpath.  However it's harder to guarantee that our javac will preceed any others
      # on the classpath, so it's safer to prefix it to the bootclasspath.
      jvm_options.extend(['-Xbootclasspath/p:{}'.format(':'.join(self.javac_classpath()))])

    jvm_options.extend(self._jvm_options)

    zinc_args.extend(sources)

    self.log_zinc_file(analysis_file)
    with open(zinc_args_file, 'w') as fp:
      for arg in zinc_args:
        fp.write(arg)
        fp.write(b'\n')

    if self.runjava(classpath=self._zinc_tool_classpath('zinc'),
                    main=Zinc.ZINC_COMPILE_MAIN,
                    jvm_options=jvm_options,
                    args=zinc_args,
                    workunit_name=self.name(),
                    workunit_labels=[WorkUnitLabel.COMPILER],
                    dist=Zinc.global_instance().dist):
      raise TaskError('Zinc compile failed.')

  def _verify_zinc_classpath(self, classpath):
    def is_outside(path, putative_parent):
      return os.path.relpath(path, putative_parent).startswith(os.pardir)

    dist = Zinc.global_instance().dist
    for path in classpath:
      if not os.path.isabs(path):
        raise TaskError('Classpath entries provided to zinc should be absolute. '
                        '{} is not.'.format(path))

      if is_outside(path, self.get_options().pants_workdir) and is_outside(path, dist.home):
        raise TaskError('Classpath entries provided to zinc should be in working directory or '
                        'part of the JDK. {} is not.'.format(path))
      if path != os.path.normpath(path):
        raise TaskError('Classpath entries provided to zinc should be normalized '
                        '(i.e. without ".." and "."). {} is not.'.format(path))

  def log_zinc_file(self, analysis_file):
    self.context.log.debug('Calling zinc on: {} ({})'
                           .format(analysis_file,
                                   hash_file(analysis_file).upper()
                                   if os.path.exists(analysis_file)
                                   else 'nonexistent'))

  @classmethod
  def _javac_plugin_args(cls, javac_plugin_map):
    ret = []
    for plugin, args in javac_plugin_map.items():
      for arg in args:
        if ' ' in arg:
          # Note: Args are separated by spaces, and there is no way to escape embedded spaces, as
          # javac's Main does a simple split on these strings.
          raise TaskError('javac plugin args must not contain spaces '
                          '(arg {} for plugin {})'.format(arg, plugin))
      ret.append('-C-Xplugin:{} {}'.format(plugin, ' '.join(args)))
    return ret

  def _scalac_plugin_args(self, scalac_plugin_map, classpath):
    if not scalac_plugin_map:
      return []

    plugin_jar_map = self._find_scalac_plugins(scalac_plugin_map.keys(), classpath)
    ret = []
    for name, cp_entries in plugin_jar_map.items():
      # Note that the first element in cp_entries is the one containing the plugin's metadata,
      # meaning that this is the plugin that will be loaded, even if there happen to be other
      # plugins in the list of entries (e.g., because this plugin depends on another plugin).
      ret.append('-S-Xplugin:{}'.format(':'.join(cp_entries)))
      for arg in scalac_plugin_map[name]:
        ret.append('-S-P:{}:{}'.format(name, arg))
    return ret

  def _find_scalac_plugins(self, scalac_plugins, classpath):
    """Returns a map from plugin name to list of plugin classpath entries.

    The first entry in each list is the classpath entry containing the plugin metadata.
    The rest are the internal transitive deps of the plugin.

    This allows us to have in-repo plugins with dependencies (unlike javac, scalac doesn't load
    plugins or their deps from the regular classpath, so we have to provide these entries
    separately, in the -Xplugin: flag).

    Note that we don't currently support external plugins with dependencies, as we can't know which
    external classpath elements are required, and we'd have to put the entire external classpath
    on each -Xplugin: flag, which seems excessive.
    Instead, external plugins should be published as "fat jars" (which appears to be the norm,
    since SBT doesn't support plugins with dependencies anyway).
    """
    # Allow multiple flags and also comma-separated values in a single flag.
    plugin_names = set([p for val in scalac_plugins for p in val.split(',')])
    if not plugin_names:
      return {}

    active_plugins = {}
    buildroot = get_buildroot()

    cp_product = self.context.products.get_data('runtime_classpath')
    for classpath_element in classpath:
      name = self._maybe_get_plugin_name(classpath_element)
      if name in plugin_names:
        plugin_target_closure = self._plugin_targets('scalac').get(name, [])
        # It's important to use relative paths, as the compiler flags get embedded in the zinc
        # analysis file, and we port those between systems via the artifact cache.
        rel_classpath_elements = [
          os.path.relpath(cpe, buildroot) for cpe in
          ClasspathUtil.internal_classpath(plugin_target_closure, cp_product, self._confs)]
        # If the plugin is external then rel_classpath_elements will be empty, so we take
        # just the external jar itself.
        rel_classpath_elements = rel_classpath_elements or [classpath_element]
        # Some classpath elements may be repeated, so we allow for that here.
        if active_plugins.get(name, rel_classpath_elements) != rel_classpath_elements:
          raise TaskError('Plugin {} defined in {} and in {}'.format(name, active_plugins[name],
                                                                     classpath_element))
        active_plugins[name] = rel_classpath_elements
        if len(active_plugins) == len(plugin_names):
          # We've found all the plugins, so return now to spare us from processing
          # of the rest of the classpath for no reason.
          return active_plugins

    # If we get here we must have unresolved plugins.
    unresolved_plugins = plugin_names - set(active_plugins.keys())
    raise TaskError('Could not find requested plugins: {}'.format(list(unresolved_plugins)))

  @classmethod
  @memoized_method
  def _maybe_get_plugin_name(cls, classpath_element):
    """If classpath_element is a scalac plugin, returns its name.

    Returns None otherwise.
    """
    def process_info_file(cp_elem, info_file):
      plugin_info = ElementTree.parse(info_file).getroot()
      if plugin_info.tag != 'plugin':
        raise TaskError('File {} in {} is not a valid scalac plugin descriptor'.format(
            _SCALAC_PLUGIN_INFO_FILE, cp_elem))
      return plugin_info.find('name').text

    if os.path.isdir(classpath_element):
      try:
        with open(os.path.join(classpath_element, _SCALAC_PLUGIN_INFO_FILE)) as plugin_info_file:
          return process_info_file(classpath_element, plugin_info_file)
      except IOError as e:
        if e.errno != errno.ENOENT:
          raise
    else:
      with open_zip(classpath_element, 'r') as jarfile:
        try:
          with closing(jarfile.open(_SCALAC_PLUGIN_INFO_FILE, 'r')) as plugin_info_file:
            return process_info_file(classpath_element, plugin_info_file)
        except KeyError:
          pass
    return None


class ZincCompile(BaseZincCompile):
  """Compile Scala and Java code to classfiles using Zinc."""

  @classmethod
  def product_types(cls):
<<<<<<< HEAD
    return ['runtime_classpath', 'zinc_analysis', 'zinc_args']
=======
    return ['runtime_classpath', 'classes_by_source', 'product_deps_by_src', 'zinc_args']

  @memoized_method
  def extra_compile_time_classpath_elements(self):
    # javac plugins are loaded from the regular class entries containing javac plugins,
    # so we can provide them here.
    # Note that, unlike javac, scalac plugins are not loaded from the regular classpath,
    # so we don't provide them here.
    return self.tool_classpath('javac-plugin-dep')

  @memoized_method
  def scalac_plugin_classpath_elements(self):
    """Classpath entries containing scalac plugins."""
    return self.tool_classpath('scalac-plugin-dep')
>>>>>>> 3ea18862

  def select(self, target):
    # Require that targets are marked for JVM compilation, to differentiate from
    # targets owned by the scalajs contrib module.
    if not isinstance(target, JvmTarget):
      return False
    return target.has_sources('.java') or target.has_sources('.scala')

  def select_source(self, source_file_path):
    return source_file_path.endswith('.java') or source_file_path.endswith('.scala')<|MERGE_RESOLUTION|>--- conflicted
+++ resolved
@@ -22,11 +22,7 @@
 from pants.backend.jvm.targets.javac_plugin import JavacPlugin
 from pants.backend.jvm.targets.jvm_target import JvmTarget
 from pants.backend.jvm.targets.scalac_plugin import ScalacPlugin
-<<<<<<< HEAD
-=======
 from pants.backend.jvm.tasks.classpath_util import ClasspathUtil
-from pants.backend.jvm.tasks.jvm_compile.analysis_tools import AnalysisTools
->>>>>>> 3ea18862
 from pants.backend.jvm.tasks.jvm_compile.jvm_compile import JvmCompile
 from pants.base.build_environment import get_buildroot
 from pants.base.exceptions import TaskError
@@ -124,15 +120,7 @@
 
   @classmethod
   def implementation_version(cls):
-    return super(BaseZincCompile, cls).implementation_version() + [('BaseZincCompile', 6)]
-<<<<<<< HEAD
-=======
-
-  @classmethod
-  def compiler_plugin_types(cls):
-    """A tuple of target types which are compiler plugins."""
-    return (AnnotationProcessor, JavacPlugin, ScalacPlugin)
->>>>>>> 3ea18862
+    return super(BaseZincCompile, cls).implementation_version() + [('BaseZincCompile', 7)]
 
   @classmethod
   def get_jvm_options_default(cls, bootstrap_option_values):
@@ -493,24 +481,7 @@
 
   @classmethod
   def product_types(cls):
-<<<<<<< HEAD
     return ['runtime_classpath', 'zinc_analysis', 'zinc_args']
-=======
-    return ['runtime_classpath', 'classes_by_source', 'product_deps_by_src', 'zinc_args']
-
-  @memoized_method
-  def extra_compile_time_classpath_elements(self):
-    # javac plugins are loaded from the regular class entries containing javac plugins,
-    # so we can provide them here.
-    # Note that, unlike javac, scalac plugins are not loaded from the regular classpath,
-    # so we don't provide them here.
-    return self.tool_classpath('javac-plugin-dep')
-
-  @memoized_method
-  def scalac_plugin_classpath_elements(self):
-    """Classpath entries containing scalac plugins."""
-    return self.tool_classpath('scalac-plugin-dep')
->>>>>>> 3ea18862
 
   def select(self, target):
     # Require that targets are marked for JVM compilation, to differentiate from
