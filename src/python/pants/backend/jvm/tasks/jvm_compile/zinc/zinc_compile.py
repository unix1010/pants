--- conflicted
+++ resolved
@@ -279,7 +279,6 @@
       raise TaskError('Could not find requested plugins: {}'.format(list(unresolved_plugins)))
     return plugins
 
-<<<<<<< HEAD
   def write_extra_resources(self, compile_context):
     """Override write_extra_resources to produce plugin and annotation processor files."""
     target = compile_context.target
@@ -288,28 +287,6 @@
     elif isinstance(target, AnnotationProcessor) and target.processors:
       processor_info_file = os.path.join(compile_context.classes_dir, _PROCESSOR_INFO_FILE)
       self._write_processor_info(processor_info_file, target.processors)
-
-  def _write_processor_info(self, processor_info_file, processors):
-    with safe_open(processor_info_file, 'w') as f:
-      for processor in processors:
-        f.write('{}\n'.format(processor.strip()))
-=======
-  def extra_products(self, target):
-    """Override extra_products to produce a plugin and annotation processor files."""
-    ret = []
-    if target.is_scalac_plugin and target.classname:
-      # NB: We don't yet support explicit in-line compilation of scala compiler plugins from
-      # the workspace to be used in subsequent compile rounds like we do for annotation processors
-      # with javac. This would require another GroupTask similar to AptCompile, but for scala.
-      root, plugin_info_file = self.write_plugin_info(self._plugin_info_dir, target)
-      ret.append((root, [plugin_info_file]))
-    elif isinstance(target, AnnotationProcessor) and target.processors:
-      root = os.path.join(self._processor_info_dir, Target.maybe_readable_identify([target]))
-      processor_info_file = os.path.join(root, _PROCESSOR_INFO_FILE)
-      self._write_processor_info(processor_info_file, target.processors)
-      ret.append((root, [processor_info_file]))
-    return ret
->>>>>>> 3691c487
 
   def _write_processor_info(self, processor_info_file, processors):
     with safe_open(processor_info_file, 'w') as f:
