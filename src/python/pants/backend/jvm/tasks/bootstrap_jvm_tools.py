--- conflicted
+++ resolved
@@ -166,14 +166,9 @@
               # one or more jars, so we just pick a target type ivy has no resolve work to do for.
               tool_classpath_target = Target(name=dep_address.target_name,
                                              address=dep_address,
-<<<<<<< HEAD
                                              build_graph=build_graph,
                                              tags=tags)
-            build_graph.inject_target(tool_classpath_target)
-=======
-                                             build_graph=build_graph)
             build_graph.inject_target(tool_classpath_target, synthetic=True)
->>>>>>> 319d5544
 
     # We use the trick of not returning alternate roots, but instead just filling the dep_spec
     # holes with a JarLibrary built from a tool's default classpath JarDependency list if there is
